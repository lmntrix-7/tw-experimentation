--- conflicted
+++ resolved
@@ -1,24 +1,18 @@
-import copy
-import json
-
 import streamlit as st
-
 from tw_experimentation.streamlit.streamlit_utils import (
-    cols_to_select,
-    exp_config_to_json,
-    generate_experiment_output,
+    load_data,
     initalise_session_states,
-    load_data,
     reset_exp_variables,
     swap_checkbox_state,
-<<<<<<< HEAD
-=======
     cols_to_select,
     exp_config_to_json,
     SnowflakeIndividualCredentials,
->>>>>>> d76e00de
 )
+from tw_experimentation.streamlit.streamlit_utils import generate_experiment_output
 from tw_experimentation.utils import ExperimentDataset
+import json
+
+import copy
 
 
 def page_1_data_loading(snowflake_connector=SnowflakeIndividualCredentials()):
